package main

import (
	"context"
	"database/sql"
	"encoding/hex"
	"encoding/json"
	"flag"
	"fmt"
	"os"
	"time"
	"strconv"
	"strings"

	"github.com/pkg/errors"
	"github.com/btcsuite/btcd/rpcclient"
	"github.com/golang/protobuf/proto"
	"github.com/sirupsen/logrus"

	"github.com/zcash-hackworks/lightwalletd/frontend"
	"github.com/zcash-hackworks/lightwalletd/parser"
	"github.com/zcash-hackworks/lightwalletd/storage"
)

var log *logrus.Entry
var logger = logrus.New()
var db *sql.DB

type Options struct {
	dbPath   string
	logLevel uint64
	logPath  string
	zcashConfPath string
}

func main() {
	opts := &Options{}
	flag.StringVar(&opts.dbPath, "db-path", "", "the path to a sqlite database file")
	flag.Uint64Var(&opts.logLevel, "log-level", uint64(logrus.InfoLevel), "log level (logrus 1-7)")
	flag.StringVar(&opts.logPath, "log-file", "", "log file to write to")
	flag.StringVar(&opts.zcashConfPath, "conf-file", "", "conf file to pull RPC creds from")
	// TODO prod metrics
	// TODO support config from file and env vars
	flag.Parse()

	if opts.dbPath == "" {
		flag.Usage()
		os.Exit(1)
	}

	// Initialize logging
	logger.SetFormatter(&logrus.TextFormatter{
		//DisableColors: true,
		FullTimestamp:          true,
		DisableLevelTruncation: true,
	})

	if opts.logPath != "" {
		// instead write parsable logs for logstash/splunk/etc
		output, err := os.OpenFile(opts.logPath, os.O_APPEND|os.O_CREATE|os.O_WRONLY, 0644)
		if err != nil {
			log.WithFields(logrus.Fields{
				"error": err,
				"path":  opts.logPath,
			}).Fatal("couldn't open log file")
		}
		defer output.Close()
		logger.SetOutput(output)
		logger.SetFormatter(&logrus.JSONFormatter{})
	}

	logger.SetLevel(logrus.Level(opts.logLevel))

	log = logger.WithFields(logrus.Fields{
		"app": "lightwalletd",
	})

	// Initialize database
	db, err := sql.Open("sqlite3", fmt.Sprintf("file:%s?_busy_timeout=10000&cache=shared", opts.dbPath))
	db.SetMaxOpenConns(1)
	if err != nil {
		log.WithFields(logrus.Fields{
			"db_path": opts.dbPath,
			"error":   err,
		}).Fatal("couldn't open SQL db")
	}

	// Creates our tables if they don't already exist.
	err = storage.CreateTables(db)
	if err != nil {
		log.WithFields(logrus.Fields{
			"error": err,
		}).Fatal("couldn't create SQL tables")
	}

	//Initialize RPC connection with full node zcashd
	rpcClient, err := frontend.NewZRPCFromConf(opts.zcashConfPath)
	if err != nil {
		log.WithFields(logrus.Fields{
			"error": err,
		}).Warn("zcash.conf failed, will try empty credentials for rpc")

		//Default to testnet, but user MUST specify rpcuser and rpcpassword in zcash.conf; no default
		rpcClient, err = frontend.NewZRPCFromCreds("127.0.0.1:18232", "", "")

		if err != nil {
			log.WithFields(logrus.Fields{
				"error": err,
			}).Fatal("couldn't start rpc connection")
		}
	}

	ctx := context.Background()
	height, err := storage.GetCurrentHeight(ctx, db)
	if err != nil {
		log.WithFields(logrus.Fields{
			"error": err,
  		}).Warn("unable to get current height from local db storage")	
	height = 0
	}

	
	//ingest from Sapling testnet height
	if height < 280000 {
		height = 280000
		log.WithFields(logrus.Fields{
			"error": err,
  		}).Warn("invalid current height read from local db storage")
	}
	
	timeout_count := 0
	reorg_count := -1
	hash := ""
	phash := ""
	// Start listening for new blocks
	for {
		if reorg_count > 0 {
			reorg_count = -1
			height -= 11
		}
		block, err := getBlock(rpcClient, height)
		
		if err != nil {
			log.WithFields(logrus.Fields{
				"height": height,
				"error":  err,
			}).Warn("error with getblock")
			timeout_count++
			if timeout_count == 3 {
				log.WithFields(logrus.Fields{
					"timeouts":  timeout_count,
				}).Warn("unable to issue RPC call to zcashd node 3 times")
				break
			}
		}
		if block != nil {
			handleBlock(db, block)
			if timeout_count > 0 {
				timeout_count--
			}
			phash = hex.EncodeToString(block.GetPrevHash())
			//check for reorgs once we have inital block hash from startup
			if hash != phash && reorg_count != -1 {
				reorg_count++
				log.WithFields(logrus.Fields{
					"height": height,
					"hash":  hash,
					"phash": phash,
					"reorg": reorg_count,
				}).Warn("REORG")
			} else {
			  hash = hex.EncodeToString(block.GetDisplayHash())
			}
			if reorg_count == -1 {
				hash = hex.EncodeToString(block.GetDisplayHash())
				reorg_count =0
			}	
			height++
		} else {
			//TODO implement blocknotify to minimize polling on corner cases
			time.Sleep(60 * time.Second)
		}
	}
}

func getBlock(rpcClient *rpcclient.Client, height int) (*parser.Block, error) {
	params := make([]json.RawMessage, 2)
	params[0] = json.RawMessage("\"" + strconv.Itoa(height) + "\"")
	params[1] = json.RawMessage("0")
	result, rpcErr := rpcClient.RawRequest("getblock", params)

	var err error
	var errCode int64

	// For some reason, the error responses are not JSON
	if rpcErr != nil {
		errParts := strings.SplitN(rpcErr.Error(), ":", 2)
		errCode, err = strconv.ParseInt(errParts[0], 10, 32)
		//Check to see if we are requesting a height the zcashd doesn't have yet
		if err == nil && errCode == -8 {
			return nil, nil
		}
		return nil, errors.Wrap(rpcErr, "error requesting block")
	}

<<<<<<< HEAD
	var blockDataHex string
	err = json.Unmarshal(result, &blockDataHex)
	if err != nil{
		return nil, errors.Wrap(err, "error reading JSON response")
	}
=======
		switch string(topic) {

		case opts.zmqTopic:
			handleBlock(db, sequence, body)
>>>>>>> a91acdbd

	blockData, err := hex.DecodeString(blockDataHex)
	if err != nil {
		return nil, errors.Wrap(err, "error decoding getblock output")
	}

	block := parser.NewBlock()
	rest, err := block.ParseFromSlice(blockData)
	if err != nil {
		return nil, errors.Wrap(err, "error parsing block")
	}
	if len(rest) != 0 {
		return nil, errors.New("received overlong message")
	}
	return block, nil
}


func handleBlock(db *sql.DB, block *parser.Block) {
	prevBlockHash := hex.EncodeToString(block.GetPrevHash())
	blockHash := hex.EncodeToString(block.GetEncodableHash())
	marshaledBlock, _ := proto.Marshal(block.ToCompact())
	
	err := storage.StoreBlock(
		db,
		block.GetHeight(),
		prevBlockHash,
		blockHash,
		block.HasSaplingTransactions(),
		marshaledBlock,
	)

	entry := log.WithFields(logrus.Fields{
		"block_height":  block.GetHeight(),
		"block_hash":    hex.EncodeToString(block.GetDisplayHash()),
		"prev_hash":     hex.EncodeToString(block.GetDisplayPrevHash()),
		"block_version": block.GetVersion(),
		"tx_count":      block.GetTxCount(),
		"sapling":       block.HasSaplingTransactions(),
		"error":         err,
	})

	if err != nil {
		entry.Error("new block")
	} else {
		entry.Info("new block")
	}

	for index, tx := range block.Transactions() {
		txHash := hex.EncodeToString(tx.GetEncodableHash())
		err = storage.StoreTransaction(
			db,
			block.GetHeight(),
			blockHash,
			index,
			txHash,
			tx.Bytes(),
		)
		entry = log.WithFields(logrus.Fields{
			"block_height": block.GetHeight(),
			"block_hash":   hex.EncodeToString(block.GetDisplayHash()),
			"tx_index":     index,
			"tx_size":      len(tx.Bytes()),
			"sapling":      tx.HasSaplingTransactions(),
			"error":        err,
		})
		if err != nil {
			entry.Error("storing tx")
		} else {
			entry.Debug("storing tx")
		}
	}
}<|MERGE_RESOLUTION|>--- conflicted
+++ resolved
@@ -203,19 +203,12 @@
 		return nil, errors.Wrap(rpcErr, "error requesting block")
 	}
 
-<<<<<<< HEAD
 	var blockDataHex string
 	err = json.Unmarshal(result, &blockDataHex)
 	if err != nil{
 		return nil, errors.Wrap(err, "error reading JSON response")
 	}
-=======
-		switch string(topic) {
-
-		case opts.zmqTopic:
-			handleBlock(db, sequence, body)
->>>>>>> a91acdbd
-
+  
 	blockData, err := hex.DecodeString(blockDataHex)
 	if err != nil {
 		return nil, errors.Wrap(err, "error decoding getblock output")
